--- conflicted
+++ resolved
@@ -63,12 +63,7 @@
 		"pre-commit": "pnpm exec lint-staged"
 	},
 	"dependencies": {
-<<<<<<< HEAD
-		"@kimuson/modular-mcp": "0.0.3",
-=======
 		"@kimuson/modular-mcp": "0.0.5",
-		"c12": "3.3.1",
->>>>>>> 56145dea
 		"chokidar": "4.0.3",
 		"commander": "14.0.2",
 		"consola": "3.4.2",
