import { z } from "zod/mini";
import { RULESYNC_MCP_RELATIVE_FILE_PATH } from "../../constants/rulesync-paths.js";
import { FeatureProcessor } from "../../types/feature-processor.js";
import { RulesyncFile } from "../../types/rulesync-file.js";
import { ToolFile } from "../../types/tool-file.js";
import { ToolTarget } from "../../types/tool-targets.js";
import { formatError } from "../../utils/error.js";
import { logger } from "../../utils/logger.js";
import { AmazonqcliMcp } from "./amazonqcli-mcp.js";
import { ClaudecodeMcp } from "./claudecode-mcp.js";
import { ClineMcp } from "./cline-mcp.js";
import { CodexcliMcp } from "./codexcli-mcp.js";
import { CopilotMcp } from "./copilot-mcp.js";
import { CursorMcp } from "./cursor-mcp.js";
import { GeminiCliMcp } from "./geminicli-mcp.js";
import { ModularMcp } from "./modular-mcp.js";
import { OpencodeMcp } from "./opencode-mcp.js";
import { RooMcp } from "./roo-mcp.js";
import { RulesyncMcp } from "./rulesync-mcp.js";
import { ToolMcp } from "./tool-mcp.js";

export const mcpProcessorToolTargets: ToolTarget[] = [
  "amazonqcli",
  "claudecode",
  "cline",
  "copilot",
  "cursor",
  "geminicli",
  "opencode",
  "roo",
];

export const McpProcessorToolTargetSchema = z.enum(
  // codexcli is not in the list of tool targets but we add it here because it is a valid tool target for global mode generation
  mcpProcessorToolTargets.concat("codexcli"),
);
export type McpProcessorToolTarget = z.infer<typeof McpProcessorToolTargetSchema>;

export const mcpProcessorToolTargetsGlobal: ToolTarget[] = [
  "claudecode",
  "codexcli",
  "geminicli",
  "opencode",
];

export const mcpProcessorToolTargetsModular: ToolTarget[] = ["claudecode"];

export class McpProcessor extends FeatureProcessor {
  private readonly toolTarget: McpProcessorToolTarget;
  private readonly global: boolean;
  private readonly modularMcp: boolean;

  constructor({
    baseDir = process.cwd(),
    toolTarget,
    global = false,
    modularMcp = false,
  }: {
    baseDir?: string;
    toolTarget: McpProcessorToolTarget;
    global?: boolean;
    modularMcp?: boolean;
  }) {
    super({ baseDir });
    const result = McpProcessorToolTargetSchema.safeParse(toolTarget);
    if (!result.success) {
      throw new Error(
        `Invalid tool target for McpProcessor: ${toolTarget}. ${formatError(result.error)}`,
      );
    }
    this.toolTarget = result.data;
    this.global = global;
    this.modularMcp = modularMcp;
  }

  /**
   * Implementation of abstract method from FeatureProcessor
   * Load and parse rulesync MCP files from .rulesync/ directory
   */
  async loadRulesyncFiles(): Promise<RulesyncFile[]> {
    try {
      return [await RulesyncMcp.fromFile({ modularMcp: this.modularMcp })];
    } catch (error) {
      logger.error(`Failed to load a Rulesync MCP file: ${formatError(error)}`);
      return [];
    }
  }

<<<<<<< HEAD
  async loadToolFilesToDelete(): Promise<ToolFile[]> {
    // When global mode, `~/.claude/.claude.json` should not be deleted.
    if (this.global) {
      return (await this.loadToolFiles()).filter(
        (toolFile) => !(toolFile instanceof ClaudecodeMcp),
      );
    }

    // `opencode.json` should not be deleted
    return (await this.loadToolFiles()).filter((toolFile) => !(toolFile instanceof OpencodeMcp));
  }

=======
>>>>>>> e39f2279
  /**
   * Implementation of abstract method from FeatureProcessor
   * Load tool-specific MCP configurations and parse them into ToolMcp instances
   */
  async loadToolFiles({
    forDeletion = false,
  }: {
    forDeletion?: boolean;
  } = {}): Promise<ToolFile[]> {
    try {
      const toolMcps = await (async () => {
        switch (this.toolTarget) {
          case "amazonqcli": {
            return [
              await AmazonqcliMcp.fromFile({
                baseDir: this.baseDir,
                validate: true,
              }),
            ];
          }
          case "claudecode": {
            return [
              await ClaudecodeMcp.fromFile({
                baseDir: this.baseDir,
                validate: true,
                global: this.global,
              }),
            ];
          }
          case "cline": {
            return [
              await ClineMcp.fromFile({
                baseDir: this.baseDir,
                validate: true,
              }),
            ];
          }
          case "codexcli": {
            return [
              await CodexcliMcp.fromFile({
                baseDir: this.baseDir,
                validate: true,
                global: this.global,
              }),
            ];
          }
          case "copilot": {
            return [
              await CopilotMcp.fromFile({
                baseDir: this.baseDir,
                validate: true,
              }),
            ];
          }
          case "cursor": {
            return [
              await CursorMcp.fromFile({
                baseDir: this.baseDir,
                validate: true,
              }),
            ];
          }
          case "geminicli": {
            return [
              await GeminiCliMcp.fromFile({
                baseDir: this.baseDir,
                validate: true,
                global: this.global,
              }),
            ];
          }
          case "opencode": {
            return [
              await OpencodeMcp.fromFile({
                baseDir: this.baseDir,
                validate: true,
                global: this.global,
              }),
            ];
          }
          case "roo": {
            return [
              await RooMcp.fromFile({
                baseDir: this.baseDir,
                validate: true,
              }),
            ];
          }
          default:
            throw new Error(`Unsupported tool target: ${this.toolTarget}`);
        }
      })();
      logger.info(`Successfully loaded ${toolMcps.length} ${this.toolTarget} MCP files`);

      if (forDeletion && this.global) {
        // When global mode, "~/.claude/.claude.json" should not be deleted.
        return toolMcps.filter((toolFile) => !(toolFile instanceof ClaudecodeMcp));
      }

      return toolMcps;
    } catch (error) {
      const errorMessage = `Failed to load MCP files for tool target: ${this.toolTarget}: ${formatError(error)}`;
      if (error instanceof Error && error.message.includes("no such file or directory")) {
        logger.debug(errorMessage);
      } else {
        logger.error(errorMessage);
      }
      return [];
    }
  }

  /**
   * Implementation of abstract method from FeatureProcessor
   * Convert RulesyncFile[] to ToolFile[]
   */
  async convertRulesyncFilesToToolFiles(rulesyncFiles: RulesyncFile[]): Promise<ToolFile[]> {
    const rulesyncMcp = rulesyncFiles.find(
      (file): file is RulesyncMcp => file instanceof RulesyncMcp,
    );

    if (!rulesyncMcp) {
      throw new Error(`No ${RULESYNC_MCP_RELATIVE_FILE_PATH} found.`);
    }

    const toolMcps = await Promise.all(
      [rulesyncMcp].map(async (rulesyncMcp) => {
        switch (this.toolTarget) {
          case "amazonqcli":
            return AmazonqcliMcp.fromRulesyncMcp({
              baseDir: this.baseDir,
              rulesyncMcp,
            });
          case "claudecode":
            return await ClaudecodeMcp.fromRulesyncMcp({
              baseDir: this.baseDir,
              rulesyncMcp,
              global: this.global,
              modularMcp: this.modularMcp,
            });
          case "cline":
            return ClineMcp.fromRulesyncMcp({
              baseDir: this.baseDir,
              rulesyncMcp,
            });
          case "copilot":
            return CopilotMcp.fromRulesyncMcp({
              baseDir: this.baseDir,
              rulesyncMcp,
            });
          case "cursor":
            return CursorMcp.fromRulesyncMcp({
              baseDir: this.baseDir,
              rulesyncMcp,
            });
          case "codexcli":
            return await CodexcliMcp.fromRulesyncMcp({
              baseDir: this.baseDir,
              rulesyncMcp,
              global: this.global,
            });
          case "geminicli":
            return GeminiCliMcp.fromRulesyncMcp({
              baseDir: this.baseDir,
              rulesyncMcp,
              global: this.global,
            });
          case "opencode":
            return OpencodeMcp.fromRulesyncMcp({
              baseDir: this.baseDir,
              rulesyncMcp,
              global: this.global,
            });
          case "roo":
            return RooMcp.fromRulesyncMcp({
              baseDir: this.baseDir,
              rulesyncMcp,
            });
          default:
            throw new Error(`Unsupported tool target: ${this.toolTarget}`);
        }
      }),
    );

    const toolFiles: ToolFile[] = toolMcps;

    // Add modular-mcp.json if modularMcp is enabled and target supports modular-mcp
    if (this.modularMcp && mcpProcessorToolTargetsModular.includes(this.toolTarget)) {
      // Map tool target to relative directory path
      const relativeDirPath =
        this.toolTarget === "claudecode"
          ? ClaudecodeMcp.getSettablePaths({ global: this.global }).relativeDirPath
          : undefined;

      toolFiles.push(
        ModularMcp.fromRulesyncMcp({
          baseDir: this.baseDir,
          rulesyncMcp,
          ...(this.global && relativeDirPath
            ? { global: true, relativeDirPath }
            : { global: false }),
        }),
      );
    }

    return toolFiles;
  }

  /**
   * Implementation of abstract method from FeatureProcessor
   * Convert ToolFile[] to RulesyncFile[]
   */
  async convertToolFilesToRulesyncFiles(toolFiles: ToolFile[]): Promise<RulesyncFile[]> {
    const toolMcps = toolFiles.filter((file): file is ToolMcp => file instanceof ToolMcp);

    const rulesyncMcps = toolMcps.map((toolMcp) => {
      return toolMcp.toRulesyncMcp();
    });

    return rulesyncMcps;
  }

  /**
   * Implementation of abstract method from FeatureProcessor
   * Return the tool targets that this processor supports
   */
  static getToolTargets({ global = false }: { global?: boolean } = {}): ToolTarget[] {
    if (global) {
      return mcpProcessorToolTargetsGlobal;
    }
    return mcpProcessorToolTargets;
  }
}<|MERGE_RESOLUTION|>--- conflicted
+++ resolved
@@ -86,21 +86,6 @@
     }
   }
 
-<<<<<<< HEAD
-  async loadToolFilesToDelete(): Promise<ToolFile[]> {
-    // When global mode, `~/.claude/.claude.json` should not be deleted.
-    if (this.global) {
-      return (await this.loadToolFiles()).filter(
-        (toolFile) => !(toolFile instanceof ClaudecodeMcp),
-      );
-    }
-
-    // `opencode.json` should not be deleted
-    return (await this.loadToolFiles()).filter((toolFile) => !(toolFile instanceof OpencodeMcp));
-  }
-
-=======
->>>>>>> e39f2279
   /**
    * Implementation of abstract method from FeatureProcessor
    * Load tool-specific MCP configurations and parse them into ToolMcp instances
@@ -195,9 +180,16 @@
       })();
       logger.info(`Successfully loaded ${toolMcps.length} ${this.toolTarget} MCP files`);
 
-      if (forDeletion && this.global) {
+      if (forDeletion) {
+        // `opencode.json` should not be deleted as it may contain other settings
+        let filteredMcps = toolMcps.filter((toolFile) => !(toolFile instanceof OpencodeMcp));
+
         // When global mode, "~/.claude/.claude.json" should not be deleted.
-        return toolMcps.filter((toolFile) => !(toolFile instanceof ClaudecodeMcp));
+        if (this.global) {
+          filteredMcps = filteredMcps.filter((toolFile) => !(toolFile instanceof ClaudecodeMcp));
+        }
+
+        return filteredMcps;
       }
 
       return toolMcps;
