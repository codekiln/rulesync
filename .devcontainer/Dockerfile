FROM node:24

ARG TZ
ENV TZ="$TZ"

# Install basic development tools and iptables/ipset
RUN apt update && apt install -y less \
  git \
  procps \
  sudo \
  fzf \
  zsh \
  man-db \
  unzip \
  gnupg2 \
  gh \
  iptables \
  ipset \
  iproute2 \
  dnsutils \
  aggregate \
  jq \
  vim

# Ensure default node user has access to /usr/local/share
RUN mkdir -p /usr/local/share/npm-global && \
  chown -R node:node /usr/local/share

ARG USERNAME=node

# Allow node user to run specific sudo commands without password
RUN echo "node ALL=(ALL) NOPASSWD: /usr/bin/chown, /usr/bin/chmod" > /etc/sudoers.d/node && \
  chmod 0440 /etc/sudoers.d/node

# Persist bash history.
RUN SNIPPET="export PROMPT_COMMAND='history -a' && export HISTFILE=/commandhistory/.bash_history" \
  && mkdir /commandhistory \
  && touch /commandhistory/.bash_history \
  && chown -R $USERNAME /commandhistory

# Set `DEVCONTAINER` environment variable to help with orientation
ENV DEVCONTAINER=true

# Create workspace and config directories and set permissions
RUN mkdir -p /workspace /home/node/.claude && \
  chown -R node:node /workspace /home/node/.claude

WORKDIR /workspace

RUN ARCH=$(dpkg --print-architecture) && \
  wget "https://github.com/dandavison/delta/releases/download/0.18.2/git-delta_0.18.2_${ARCH}.deb" && \
  sudo dpkg -i "git-delta_0.18.2_${ARCH}.deb" && \
  rm "git-delta_0.18.2_${ARCH}.deb"

# Set up non-root user
USER node

# Install global packages
ENV NPM_CONFIG_PREFIX=/usr/local/share/npm-global
ENV PATH=$PATH:/usr/local/share/npm-global/bin

# Set the default shell to zsh rather than sh
ENV SHELL=/bin/zsh

# Default powerline10k theme
RUN sh -c "$(wget -O- https://github.com/deluan/zsh-in-docker/releases/download/v1.2.0/zsh-in-docker.sh)" -- \
  -p git \
  -p fzf \
  -a "source /usr/share/doc/fzf/examples/key-bindings.zsh" \
  -a "source /usr/share/doc/fzf/examples/completion.zsh" \
  -a "export PROMPT_COMMAND='history -a' && export HISTFILE=/commandhistory/.bash_history" \
  -x

### Customize ###

# Install Claude Code
RUN curl -fsSL https://claude.ai/install.sh | bash
ENV PATH=$PATH:/home/node/.local/bin
RUN claude update

# Install mise
RUN curl https://mise.run | sh
RUN echo "eval \"\$(/home/node/.local/bin/mise activate zsh)\"" >> "/home/node/.zshrc"

<<<<<<< HEAD
# Configure Bun with smol mode to reduce memory usage
RUN echo 'smol = true' > /home/node/bunfig.toml
=======
# Copy mise.toml and run mise trust and install
# NOTE: The tools installed in this image are based on the contents of mise.toml at build time.
# If you change mise.toml, you must rebuild the container.
COPY mise.toml /workspace/mise.toml
RUN /home/node/.local/bin/mise trust /workspace && /home/node/.local/bin/mise install

# Install global npm packages
RUN npm i -g opencode-ai @openai/codex opencommit @google/gemini-cli
>>>>>>> 29eb7e36

# Aliases
RUN echo "alias claude=\"claude --dangerously-skip-permissions\"" >> "/home/node/.zshrc"

# Install init.sh
ENV PATH=$PATH:/home/node/bin
COPY .devcontainer/init.sh /home/node/bin/init.sh
USER root
RUN chmod +x /home/node/bin/init.sh
USER node<|MERGE_RESOLUTION|>--- conflicted
+++ resolved
@@ -82,10 +82,6 @@
 RUN curl https://mise.run | sh
 RUN echo "eval \"\$(/home/node/.local/bin/mise activate zsh)\"" >> "/home/node/.zshrc"
 
-<<<<<<< HEAD
-# Configure Bun with smol mode to reduce memory usage
-RUN echo 'smol = true' > /home/node/bunfig.toml
-=======
 # Copy mise.toml and run mise trust and install
 # NOTE: The tools installed in this image are based on the contents of mise.toml at build time.
 # If you change mise.toml, you must rebuild the container.
@@ -94,7 +90,9 @@
 
 # Install global npm packages
 RUN npm i -g opencode-ai @openai/codex opencommit @google/gemini-cli
->>>>>>> 29eb7e36
+
+# Configure Bun with smol mode to reduce memory usage
+RUN echo 'smol = true' > /home/node/bunfig.toml
 
 # Aliases
 RUN echo "alias claude=\"claude --dangerously-skip-permissions\"" >> "/home/node/.zshrc"
